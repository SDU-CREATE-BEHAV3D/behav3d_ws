--- conflicted
+++ resolved
@@ -19,7 +19,30 @@
 #include "behav3d_cpp/motion_visualizer.hpp"
 #include "behav3d_cpp/camera_manager.hpp"
 
-<<<<<<< HEAD
+#include <iomanip>
+#include <sstream>
+#include <chrono>
+#include <ctime>
+#include <algorithm>
+#include <cmath>  
+#include <filesystem>
+
+#define SESS_INFO(node, fmt, ...) \
+  RCLCPP_INFO((node)->get_logger(), "[SessionManager] " fmt, ##__VA_ARGS__)
+
+namespace {
+// simple timestamp: YYYYmmdd_HHMMSS
+inline std::string makeTimestamp() {
+  using clock = std::chrono::system_clock;
+  auto t = clock::to_time_t(clock::now());
+  std::tm tm{};
+  localtime_r(&t, &tm);
+  std::ostringstream oss;
+  oss << std::put_time(&tm, "%Y%m%d_%H%M%S");
+  return oss.str();
+}
+} // anonymous
+
 #include <chrono>
 #include <filesystem>
 #include <fstream>
@@ -363,155 +386,4 @@
     manifest_entries_.push_back(oss.str());
   }
 
-} // namespace behav3d::session_manager
-=======
-#include <iomanip>
-#include <sstream>
-#include <chrono>
-#include <ctime>
-#include <algorithm>
-#include <cmath>  
-#include <filesystem>
-
-#define SESS_INFO(node, fmt, ...) \
-  RCLCPP_INFO((node)->get_logger(), "[SessionManager] " fmt, ##__VA_ARGS__)
-
-namespace {
-// simple timestamp: YYYYmmdd_HHMMSS
-inline std::string makeTimestamp() {
-  using clock = std::chrono::system_clock;
-  auto t = clock::to_time_t(clock::now());
-  std::tm tm{};
-  localtime_r(&t, &tm);
-  std::ostringstream oss;
-  oss << std::put_time(&tm, "%Y%m%d_%H%M%S");
-  return oss.str();
-}
-} // anonymous
-
-namespace behav3d::session_manager {
-
-SessionManager::SessionManager(
-    const std::shared_ptr<motion_controller::PilzMotionController>& ctrl,
-    const std::shared_ptr<motion_visualizer::MotionVisualizer>& viz,
-    const std::shared_ptr<camera_manager::CameraManager>& cam)
-  : rclcpp::Node("session_manager_cpp"),
-    ctrl_(ctrl),
-    viz_(viz),
-    cam_(cam)
-{
-  RCLCPP_INFO(this->get_logger(),
-              "[SessionManager] initialized (ctrl:%s viz:%s cam:%s)",
-              ctrl_ ? "yes" : "no",
-              viz_  ? "yes" : "no",
-              cam_  ? "yes" : "no");
-}
-void SessionManager::sayHello(const std::string& who) {
-  RCLCPP_INFO(this->get_logger(), "[SessionManager] Hello, %s 👋", who.c_str());
-}
-
-void SessionManager::home() {
-  // Default joint-space home (degrees)
-  const std::vector<double> home_deg = {45.0, -120.0, 120.0, -90.0, 90.0, -180.0};
-
-  std::vector<double> home_rad;
-  home_rad.reserve(home_deg.size());
-  std::transform(home_deg.begin(), home_deg.end(), std::back_inserter(home_rad),
-                 [](double d){ return d * M_PI / 180.0; });
-
-  auto traj = ctrl_->planJoints(home_rad);
-  if (!traj) {
-    RCLCPP_ERROR(get_logger(), "[SessionManager] home(): planJoints failed");
-    return;
-  }
-  ctrl_->executeTrajectory(traj, /*apply_totg=*/true);
-}
-
-void SessionManager::home(
-    const geometry_msgs::msg::PoseStamped& target,
-    const std::string& motion_type,
-    double vel_scale,
-    double acc_scale) {
-
-  auto traj = ctrl_->planTarget(target, motion_type, vel_scale, acc_scale);
-  if (!traj) {
-    RCLCPP_ERROR(get_logger(), "[SessionManager] home(target): planTarget failed");
-    return;
-  }
-  ctrl_->executeTrajectory(traj, /*apply_totg=*/true);
-}
-
-
-bool SessionManager::initScanDirs(const std::string& prefix)
-{
-  namespace fs = std::filesystem;
-  std::error_code ec;
-
-  // captures/ under current working directory
-  captures_root_ = fs::current_path() / "captures";
-  fs::create_directories(captures_root_, ec);
-  if (ec) {
-    RCLCPP_ERROR(this->get_logger(),
-                 "[SessionManager] Failed to create captures root '%s': %s",
-                 captures_root_.string().c_str(), ec.message().c_str());
-    return false;
-  }
-
-  // session dir: <prefix>-<timestamp>
-  session_dir_ = captures_root_ / (prefix + "-" + makeTimestamp());
-  fs::create_directories(session_dir_, ec);
-  if (ec) {
-    RCLCPP_ERROR(this->get_logger(),
-                 "[SessionManager] Failed to create session dir '%s': %s",
-                 session_dir_.string().c_str(), ec.message().c_str());
-    return false;
-  }
-
-  RCLCPP_INFO(this->get_logger(),
-              "[SessionManager] Session initialized at: %s",
-              session_dir_.string().c_str());
-  return true;
-}
-
-//SinglePose Init Scan
-bool SessionManager::initScan(const std::string& filename,
-                              const geometry_msgs::msg::PoseStamped& pose)
-{
-  // Create captures/ and the session dir: captures/<filename>-<timestamp>/
-  if (!initScanDirs(filename)) {
-    RCLCPP_ERROR(this->get_logger(), "[SessionManager] initScan(single): failed to init dirs");
-    return false;
-  }
-
-  SESS_INFO(this, "initScan(single): file='%s', pose=(%.3f, %.3f, %.3f) in '%s'",
-            filename.c_str(),
-            pose.pose.position.x, pose.pose.position.y, pose.pose.position.z,
-            pose.header.frame_id.c_str());
-
-  // Show it in RViz right away so you *see* it landed
-  if (viz_) {
-    viz_->publishTargetPose(pose, "init_target");
-  }
-  return true;
-}
-
-//Multiple poses Init Scan
-bool SessionManager::initScan(const std::string& filename,
-                              const std::vector<geometry_msgs::msg::PoseStamped>& poses)
-{
-  // Create captures/ and the session dir: captures/<filename>-<timestamp>/
-  if (!initScanDirs(filename)) {
-    RCLCPP_ERROR(this->get_logger(), "[SessionManager] initScan(single): failed to init dirs");
-    return false;
-  }
-    
-  SESS_INFO(this, "initScan(batch): file='%s', count=%zu", filename.c_str(), poses.size());
-
-  // Optional: visualize all targets at once
-  if (viz_ && !poses.empty()) {
-    viz_->publishTargetPose(poses); // your batch overload
-  }
-  return true;
-}
-}  // namespace behav3d::session_manager
->>>>>>> 98f967e6
+} // namespace behav3d::session_manager