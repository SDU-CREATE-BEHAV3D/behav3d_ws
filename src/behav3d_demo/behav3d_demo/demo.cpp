--- conflicted
+++ resolved
@@ -54,11 +54,7 @@
   explicit Behav3dDemo(const std::shared_ptr<PilzMotionController> &ctrl,
                        const std::shared_ptr<MotionVisualizer> &viz,
                        const std::shared_ptr<behav3d::camera_manager::CameraManager> &cam,
-<<<<<<< HEAD
                        const std::shared_ptr<behav3d::session_manager::SessionManager> &sess)
-=======
-                       const std::shared_ptr<SessionManager> &sess)
->>>>>>> 98f967e6
       : Node("behav3d_demo"), ctrl_(ctrl), viz_(viz), cam_(cam), sess_(sess)
   {
     sub_ = this->create_subscription<std_msgs::msg::String>(
@@ -111,11 +107,6 @@
                      double center_x = 0.0, double center_y = 0.75, double center_z = 0.0,
                      double cap_deg = 22.5, int n_points = 32)
   {
-<<<<<<< HEAD
-=======
-    // 1. Start from home
-    sess_->home();
->>>>>>> 98f967e6
     const double cap_rad = deg2rad(cap_deg);
     const auto center = worldXY(center_x, center_y, center_z, ctrl_->getRootLink());
     auto targets = fibonacciSphericalCap(center, radius, cap_rad, n_points);
@@ -124,7 +115,6 @@
       RCLCPP_WARN(this->get_logger(), "fibonacci_cap: no targets generated!");
       return;
     }
-<<<<<<< HEAD
 
     behav3d::session_manager::SessionManager::Options opts;
     char tag[128];
@@ -138,26 +128,6 @@
       return;
     sess_->run(targets);
     sess_->finish();
-=======
-    viz_->publishTargetPose(targets);
-    // Loop over all targets (including first)
-    for (size_t i = 0; i < targets.size(); ++i)
-    {
-      viz_->prompt("Press 'next' to move to target " + std::to_string(i) + "/" + std::to_string(targets.size() - 1));
-      std::string motion_type = "LIN";
-      auto traj = ctrl_->planTarget(targets[i], motion_type);
-      ctrl_->executeTrajectory(traj);
-      rclcpp::sleep_for(std::chrono::duration_cast<std::chrono::nanoseconds>(
-          std::chrono::duration<double>(capture_delay_sec_)));
-      if (cam_ && !cam_->capture())
-      {
-        RCLCPP_WARN(this->get_logger(), "CameraManager: capture not ready after %s to target %zu.", motion_type.c_str(), i);
-      }
-    }
-    viz_->deleteAllMarkers();
-    sess_->home();
-
->>>>>>> 98f967e6
   }
 
   void grid_sweep(double width = 1.0, double height = 0.5,
@@ -166,18 +136,7 @@
                   int nx = 10, int ny = 5,
                   bool row_major = false)
   {
-<<<<<<< HEAD
     const auto center = worldXY(center_x, center_y, center_z, ctrl_->getRootLink());
-=======
-    sess_->home();
-    const auto center = worldXY(center_x, center_y, center_z,
-                                ctrl_->getRootLink());
-    RCLCPP_INFO(this->get_logger(),
-                "[DEMO] ctrl root_link: %s",
-                ctrl_->getRootLink().c_str());
-
-    viz_->publishTargetPose(center);
->>>>>>> 98f967e6
     nx = std::max(2, nx);
     ny = std::max(2, ny);
     auto targets = sweepZigzag(center, width, height, z_off, nx, ny, row_major);
@@ -186,7 +145,6 @@
       RCLCPP_WARN(this->get_logger(), "grid_sweep/sweepZigzag: no targets generated!");
       return;
     }
-<<<<<<< HEAD
 
     behav3d::session_manager::SessionManager::Options opts;
     char tag[160];
@@ -200,28 +158,6 @@
       return;
     sess_->run(targets);
     sess_->finish();
-=======
-    //viz_->publishTargetPose(targets);
-    sess_->initScan("session", targets);
-    // Loop over all targets (including first)
-    for (size_t i = 0; i < targets.size(); ++i)
-    {
-      viz_->prompt("Press 'next' to move to target " + std::to_string(i) + "/" + std::to_string(targets.size() - 1));
-      std::string motion_type = "LIN";
-      auto traj = ctrl_->planTarget(targets[i], motion_type);
-      ctrl_->executeTrajectory(traj);
-      rclcpp::sleep_for(std::chrono::duration_cast<std::chrono::nanoseconds>(
-          std::chrono::duration<double>(capture_delay_sec_)));
-      RCLCPP_INFO(this->get_logger(), "Waiting for %zu seconds.", i);
-
-      if (cam_ && !cam_->capture())
-      {
-        RCLCPP_WARN(this->get_logger(), "CameraManager: capture not ready after %s to target %zu.", motion_type.c_str(), i);
-      }
-    }
-    viz_->deleteAllMarkers();
-    sess_->home();
->>>>>>> 98f967e6
   }
 };
 
@@ -243,27 +179,17 @@
       "femto__depth_optical_frame");
   auto camera = std::make_shared<behav3d::camera_manager::CameraManager>(
       rclcpp::NodeOptions().use_intra_process_comms(true));
-<<<<<<< HEAD
 
   auto sess = std::make_shared<behav3d::session_manager::SessionManager>(
       rclcpp::NodeOptions().use_intra_process_comms(true), controller, visualizer, camera);
 
   auto demo = std::make_shared<Behav3dDemo>(controller, visualizer, camera, sess);
-=======
-  auto sess = std::make_shared<behav3d::session_manager::SessionManager>(controller, visualizer, camera);
-  auto demo = std::make_shared<Behav3dDemo>(controller, visualizer, camera, sess);
-
-  sess->sayHello();  // quick sanity check
->>>>>>> 98f967e6
 
   rclcpp::executors::MultiThreadedExecutor exec;
   exec.add_node(controller);
   exec.add_node(visualizer);
   exec.add_node(camera);
-<<<<<<< HEAD
   exec.add_node(demo);
-=======
->>>>>>> 98f967e6
   exec.add_node(sess);
   exec.add_node(demo);
   exec.spin();
