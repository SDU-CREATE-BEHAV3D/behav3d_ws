--- conflicted
+++ resolved
@@ -219,10 +219,6 @@
         ],
     )
 
-<<<<<<< HEAD
-    # MoveGroupInterface demo executable
-=======
->>>>>>> a079fc7a
     # ---------------------------------------------------------------------
     # How to override NodeOptions-backed parameters
     # From launch:
@@ -240,7 +236,23 @@
     #     -p robot_prefix:=ur20 -p output_dir:=~/behav3d_ws/captures \
     #     -p capture_delay_sec:=0.6 -p calib_timeout_sec:=2.0
 
-<<<<<<< HEAD
+    # ---------------------------------------------------------------------
+    # How to override NodeOptions-backed parameters
+    # From launch:
+    #   ros2 launch behav3d_demo behav3d_demo_launch.launch.py \
+    #     group:=ur_arm root_link:=world eef_link:=femto__depth_optical_frame \
+    #     planning_pipeline:=pilz_industrial_motion_planner \
+    #     max_velocity_scale:=0.35 max_accel_scale:=0.25 debug:=true \
+    #     robot_prefix:=ur20 output_dir:=~/behav3d_ws/captures \
+    #     capture_delay_sec:=0.6 calib_timeout_sec:=2.0
+    # Directly (no launch):
+    #   ros2 run behav3d_demo demo --ros-args \
+    #     -p group:=ur_arm -p root_link:=world -p eef_link:=femto__depth_optical_frame \
+    #     -p planning_pipeline:=pilz_industrial_motion_planner \
+    #     -p max_velocity_scale:=0.35 -p max_accel_scale:=0.25 -p debug:=true \
+    #     -p robot_prefix:=ur20 -p output_dir:=~/behav3d_ws/captures \
+    #     -p capture_delay_sec:=0.6 -p calib_timeout_sec:=2.0
+
     # -------------------------------------------------------------------------
     # 6) Load frame transforms if there is hand-eye calibration
     # -------------------------------------------------------------------------
@@ -283,8 +295,6 @@
         pass
 
     # Run Main Node
-=======
->>>>>>> a079fc7a
     move_group_demo = Node(
         name="behav3d_demo",
         package="behav3d_demo",
